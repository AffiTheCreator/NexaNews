--- conflicted
+++ resolved
@@ -400,20 +400,14 @@
     data_queue.app(None)
 
     # Terminate the processes safely
-<<<<<<< HEAD
+
     ffmpeg_process.kill()
     asr_process.kill()
 
-=======
-    ffmpeg_process.terminate()
-    asr_process.terminate()
-    
->>>>>>> 4c0e25af
     # Optionally wait for the processes to finish
     ffmpeg_process.join()
     asr_process.join()
 
-<<<<<<< HEAD
 # def modelSettingsUI():
 
 #     stt_model_name = st.selectbox(
@@ -437,10 +431,6 @@
 #             _generate_config_ui(stt_model_name, config_schema)
 
 #     return stt_model_name
-
-
-=======
->>>>>>> 4c0e25af
 def webui() -> None:
     """
     main web UI
@@ -479,7 +469,6 @@
     notification_placeholder = st.empty()
 
     with st.sidebar:
-<<<<<<< HEAD
         channel_name = ""
         file_path = ""
         transcribe_button = False
@@ -498,17 +487,6 @@
                 transcribe_button = st.button("Transcribe", type="primary")
 
             elif file_mode == "Upload":
-=======
-        channel_name = ''
-        file_path = ''
-        with st.expander('Media file', expanded=True):
-            file_mode = st.selectbox("Select file mode", ['Local path', 'Upload' , 'IPTV' ], index=0,
-                                     help='Use `Local Path` if you are on a local machine, or use `Upload` to '
-                                          'upload your files if you are using a remote server')
-            if file_mode == 'Local path':
-                file_path = st.text_input('Media file path', help='Absolute path of the media file')
-            elif file_mode == 'Upload':
->>>>>>> 4c0e25af
                 uploaded_file = st.file_uploader("Choose a media file")
                 if uploaded_file is not None:
                     temp_dir = tempfile.TemporaryDirectory()
@@ -517,7 +495,6 @@
                     file = open(file_path, "wb")
                     file.write(uploaded_file.getbuffer())
                 else:
-<<<<<<< HEAD
                     file_path = ""        
 
                 transcribe_button = st.button("Transcribe", type="primary")
@@ -547,29 +524,6 @@
             with st.sidebar.expander("Model Configs", expanded=False):
                 config_schema = SubsAI.config_schema(stt_model_name)
                 _generate_config_ui(stt_model_name, config_schema)
-            
-
-=======
-                    file_path = ""
-            elif file_mode == 'IPTV':
-                file_path = ""
-                # channel_list_json = SubsAI.available_channels()
-                # stream_url = st.text_input('Stream URL', help='The URL Address for the Live Stream'  )
-                channel_name = st.selectbox("Select Channel", SubsAI.available_channels() , index=0 , help='Select a channel to use ')
-
-        stt_model_name = st.selectbox("Select Model", SubsAI.available_models(), index=0,
-                                      help='Select an AI model to use for transcription')
-
-        with st.expander('Model Description', expanded=True):
-            info = SubsAI.model_info(stt_model_name)
-            st.info(info['description'] + '\n' + info['url'])
-
-        with st.sidebar.expander('Model Configs', expanded=False):
-            config_schema = SubsAI.config_schema(stt_model_name)
-            _generate_config_ui(stt_model_name, config_schema)
-
-        transcribe_button = st.button('Transcribe', type='primary')
->>>>>>> 4c0e25af
         transcribe_loading_placeholder = st.empty()
         start_button = st.button("Start Job" , type='primary')
         stop_button = st.button("Stop Job" , type='primary')
@@ -587,8 +541,6 @@
         st.session_state['ffmpeg_process'] = None
     if 'asr_process' not in st.session_state:
         st.session_state['asr_process'] = None
-
-<<<<<<< HEAD
     # Start processes
     if (
         start_button
@@ -628,136 +580,6 @@
             time_to_change = st.radio(
                 "Select what you want to modify", options=["Start time", "End time"]
             )
-=======
-    data_queue = ''
-    # Start processes
-    if start_button and st.session_state.ffmpeg_process is None and st.session_state.asr_process is None:
-        # When you want to start the processes:
-        # ffmpeg_process, asr_process, data_queue = start_processes(channel_name)
-        # And when you want to stop them:
-        st.session_state.ffmpeg_process, st.session_state.asr_process , data_queue = start_processes(channel_name)
-        st.write("Processes started!")
-    # Stop processes
-    elif stop_button and st.session_state.ffmpeg_process is not None and st.session_state.asr_process is not None:
-        stop_processes(st.session_state.ffmpeg_process, st.session_state.asr_process , data_queue)
-        st.session_state.ffmpeg_process, st.session_state.asr_process = None, None
-        st.write("Processes stopped!")
-
-    # if start_job_button:
-    #     # config_schema = SubsAI.config_schema(stt_model_name)
-    #     # model_config = _get_config_from_session_state(stt_model_name, config_schema, notification_placeholder)
-    #     # tgt_lan = "en"  # target language  -- same as source for ASR, "en" if translate task is used
-        
-    #     # Initialize ASR
-    #     asr = FasterWhisperASR(lan=src_lan, modelsize='tiny.en')
-    #     tokenizer = create_tokenizer(src_lan)
-    #     online = OnlineASRProcessor(asr, tokenizer)
-
-    #     # set options:
-    #     # asr.set_translate_task()  # it will translate from lan into English
-    #     # asr.use_vad()  # set using VAD 
-        
-    #     m3u8_stream_path = subs_ai.get_channel_info(channel_name)['url']
-    #     print("Channel URL : " + m3u8_stream_path)
-
-    #     # Initialize ffmpeg process
-    #     # Define FFmpeg input and output options
-    #     cmd = [
-    #         'ffmpeg',
-    #         "-loglevel", "quiet",
-    #         '-i', m3u8_stream_path,  # Input stream URL
-    #         '-f', 'wav',       # Format
-    #         '-acodec', 'pcm_s16le',  # Audio codec
-    #         '-ar', '16000',    # Sample rate
-    #         '-ac', '1',        # Audio channels
-    #         '-',               # Output to stdout
-    #     ]
-    #     print(cmd)
-    #     # Start FFmpeg process
-    #     # Processing loop
-    #     process = subprocess.Popen(cmd, stdout=subprocess.PIPE, stderr=subprocess.DEVNULL, bufsize=10**8)
-    #     try:
-    #         print("Entering the loop")
-    #         PID = process.pid
-    #         while not stop_job_button:  # Your while loop
-    #             print("Top of the loop")                # Read a chunk of data
-    #             # Inside your loop
-    #             if stop_job_button:
-    #                 start_job_button = False
-    #                 print("Stop button pressed")
-    #                 process.send_signal(signal.SIGINT)
-    #                 print("Signal sent to process")
-    #                 process.wait()
-    #                 process.kill()
-    #                 process.terminate()
-    #                 print("Process waited")
-    #                 break  # Exit the loop
-
-    #             raw_audio = process.stdout.read(16000*2)  # 1 second of audio data
-                
-    #             if not raw_audio:
-    #                 print("not raw audio")
-    #                 pass
-
-    #             # Convert raw audio to numpy array
-    #             audio_chunk = np.frombuffer(raw_audio, dtype=np.int16).astype(np.float32)
-                
-    #             # Normalize audio data
-    #             audio_chunk /= np.iinfo(np.int16).max
-    #             print("audio_chunk")
-    #             print(audio_chunk)
-    #             # Insert audio chunk to Whisper
-    #             online.insert_audio_chunk(audio_chunk)
-
-    #             # Process and retrieve transcription
-    #             try:
-    #                 print("Inside Try")
-    #                 partial_output_SUBS = online.process_iter()
-    #                 subtitle = generate_subtitle(partial_output_SUBS)
-    #                 print("Subtitle: " + subtitle)
-    #                 if subtitle:
-    #                     print("Subtitle: " + subtitle.text)
-    #                     st.session_state['transcribed_subs'] = subtitle
-
-    #             except Exception as e:
-    #                 a += 1
-    #                 print(f"Error during processing: {str(e)}")
-    #                 print(a)
-    #                 continue
-                
-    #             print("End of while !")
-    #             # print(subs)  # do something with the last output
-    #             pass
-    #             print("End of the loop iteration")
-    #         # at the end of this audio processing
-    #         final_subs = online.finish()
-    #         print("Final Subs: ")
-    #         # print(final_subs)
-    #         st.session_state['transcribed_subs'] = subtitle
-    #         # online.init()  # refresh if you're going to re-use the object for the next audio
-    #         transcribe_loading_placeholder.success('Done!', icon="✅")
-    #         process.kill()
-    #         process.terminate()
-
-    #     except KeyboardInterrupt:  # Handle manual interruption (Ctrl+C)
-    #         process.send_signal(signal.SIGINT)  # Send an interrupt signal to FFmpeg
-    #         process.wait()  # Wait for FFmpeg to gracefully terminate
-    #     except Exception as e:  # Handle other exceptions
-    #         print(f"Error: {str(e)}")
-    #         process.kill()  # Force FFmpeg to quit
-    #     finally:  # Ensure FFmpeg is terminated cleanly
-    #         print("Cleaning up")
-    #         process.terminate()
-    #         process.kill()  # Force FFmpeg to quit
-            
-    with st.expander('Post Processing Tools', expanded=False):
-        basic_tool = st.selectbox('Basic tools', options=['', 'Set time', 'Shift'],
-                                  help="Basic tools to modify subtitles")
-        if basic_tool == 'Set time':
-            st.info('Set subtitle time')
-            sub_index = st.selectbox('Subtitle index', options=range(len(subs)))
-            time_to_change = st.radio('Select what you want to modify', options=['Start time', 'End time'])
->>>>>>> 4c0e25af
             h_col, m_col, s_col, ms_col = st.columns([1, 1, 1, 1])
             with h_col:
                 h = st.number_input('h')
@@ -921,17 +743,11 @@
                 }}
         }
 
-<<<<<<< HEAD
         if "asr_process" in st.session_state or "ffmpeg_process" in st.session_state:
             # event = st_player(subs_ai.get_channel_info(channel_name)["url"], **options, height=500, key="player-live")
             st_player(subs_ai.get_channel_info(channel_name)["url"], height=400, controls=True)
         else:
             event = st_player(_media_file_base64(file_path), **options, height=500, key="player-offline")
-
-=======
-        event = st_player(_media_file_base64(file_path), **options, height=500, key="player")
->>>>>>> 4c0e25af
-
     with st.expander('Export subtitles file'):
         media_file = Path(file_path)
         export_format = st.radio(
