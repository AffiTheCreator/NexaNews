--- conflicted
+++ resolved
@@ -408,13 +408,9 @@
                     )
                     logger_asr.info("Subtitle: " + subtitle_completed)
                     insert_subtitle_to_es(subtitle_completed, "subtitles")
-<<<<<<< HEAD
-                    st.session_state["asr_process"] = subtitle_completed
-                    interpreter.Interpreter.chat("Given the following close caption removed from " + channel_name + " live stream , what are key aspects worth saving like keywords, subject , context\n " + subtitle_completed) # Executes a single command
-=======
                     st.session_state["asr_process"] = subtitle_completed  
-                    saveSubsToFile(transcription_full_output)                
->>>>>>> cbab2f35
+                    saveSubsToFile(transcription_full_output)
+                    # add interpreter code
                 # transcription_full_output = online.process_iter()
             except Exception as e:
                 logger_asr.error(f"Error during processing: {str(e)}", exc_info=True)
